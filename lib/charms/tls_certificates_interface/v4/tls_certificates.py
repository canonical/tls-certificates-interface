--- conflicted
+++ resolved
@@ -1030,9 +1030,9 @@
         self.relationship_name = relationship_name
         self.certificate_requests = certificate_requests
         self.mode = mode
-        self._private_key = (
-            private_key if self._validate_user_provided_private_key(private_key) else None
-        )
+        if private_key and not private_key.is_valid():
+            raise TLSCertificatesError("Invalid private key")
+        self._private_key = private_key
         self.framework.observe(charm.on[relationship_name].relation_created, self._configure)
         self.framework.observe(charm.on[relationship_name].relation_changed, self._configure)
         self.framework.observe(charm.on.secret_expired, self._on_secret_expired)
@@ -1154,6 +1154,11 @@
         return PrivateKey.from_string(private_key)
 
     def _ensure_private_key(self) -> None:
+        """Make sure there is a private key to be used.
+
+        It will make sure there is a private key provided by the charm otherwise it will
+        generate a new one.
+        """
         if self._private_key:
             self._remove_private_key_secret()
             return
@@ -1168,13 +1173,13 @@
         Generate a new private key, remove old certificate requests and send new ones.
 
         Raises:
-            TLSCertificatesError: If the private key is managed by the charm.
-                In that case the charm is responsible for regenerating the private key
-                and the only entry point is the init function.
+            TLSCertificatesError: If the private key is passed by the charm using the
+                private_key parameter.
         """
         if self._private_key:
             raise TLSCertificatesError(
-                "Private key managed by the charm, this function can't be used"
+                "Private key is provided by the charm through the private_key parameter, "
+                "this function can't be used"
             )
         if not self._private_key_generated():
             logger.warning("No private key to regenerate")
@@ -1183,17 +1188,10 @@
         self._cleanup_certificate_requests()
         self._send_certificate_requests()
 
-<<<<<<< HEAD
     def _generate_private_key(self) -> None:
         """Generate a new private key."""
         self._store_private_key_in_secret(generate_private_key())
         logger.info("Private key generated")
-=======
-    def _regenerate_private_key(self) -> None:
-        secret = self.charm.model.get_secret(label=self._get_private_key_secret_label())
-        secret.set_content({"private-key": str(generate_private_key())})
-        secret.get_content(refresh=True)
->>>>>>> 3dd33c1c
 
     def _private_key_generated(self) -> bool:
         try:
@@ -1514,14 +1512,6 @@
     def _get_unit_number(self) -> str:
         return self.model.unit.name.split("/")[1]
 
-    def _validate_user_provided_private_key(self, private_key: Optional[PrivateKey]) -> bool:
-        if not private_key or not private_key.is_valid():
-            logger.warning(
-                "The provided private key won't be used, a new one will be generated instead."
-            )
-            return False
-        return True
-
 
 class TLSCertificatesProvidesV4(Object):
     """TLS certificates provider class to be instantiated by TLS certificates providers."""
