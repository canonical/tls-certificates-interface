--- conflicted
+++ resolved
@@ -101,14 +101,11 @@
             certificate=certificate,
         )
 
-<<<<<<< HEAD
     def _get_config_private_key(self) -> Optional[str]:
         return cast(Optional[str], self.model.config.get("private_key"))
-=======
     def _app_or_unit(self) -> Mode:
         """Return Unit by default, This function is mocked in tests to return App."""
         return Mode.UNIT
->>>>>>> 7b4209ed
 
     def _get_config_common_name(self) -> str:
         return cast(str, self.model.config.get("common_name"))
